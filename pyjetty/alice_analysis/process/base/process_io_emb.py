--- conflicted
+++ resolved
@@ -32,11 +32,7 @@
   #---------------------------------------------------------------
   def __init__(self, file_list='PbPb_file_list.txt', track_tree_name='tree_Particle',
                min_cent=0., max_cent=10., is_pp = False, use_ev_id_ext = True,
-<<<<<<< HEAD
-               remove_used_file=True, **kwargs):
-=======
                m=0.1396, remove_used_file=True, **kwargs):
->>>>>>> 43134362
     super(ProcessIO_Emb, self).__init__(**kwargs)
     
     self.file_list = file_list
@@ -58,10 +54,7 @@
     
     self.min_centrality = min_cent
     self.max_centrality = max_cent
-<<<<<<< HEAD
-=======
     self.m = m
->>>>>>> 43134362
     
     self.is_pp = is_pp
     self.use_ev_id_ext = use_ev_id_ext
@@ -98,10 +91,6 @@
     io = process_io.ProcessIO(input_file=input_file, track_tree_name=self.track_tree_name,
                               is_pp=self.is_pp, min_cent=self.min_centrality,
                               max_cent=self.max_centrality, use_ev_id_ext=self.use_ev_id_ext)
-<<<<<<< HEAD
-    self.current_file_df = io.load_data(offset_indices=True)
-=======
     self.current_file_df = io.load_data(m=self.m, offset_indices=True)
->>>>>>> 43134362
     self.current_file_nevents = len(self.current_file_df.index)
     self.current_event_index = 0